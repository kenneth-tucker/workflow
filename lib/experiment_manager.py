--- conflicted
+++ resolved
@@ -140,19 +140,6 @@
                 else:
                     next_part_short_name = self._run_part(current_part_full_name)
 
-<<<<<<< HEAD
-                # If we are continuing an old run, replace "quit" with None
-                # and stop retracing the old path
-                if mode == ExperimentMode.CONTINUE and \
-                    path_index < len(old_part_path) and \
-                    next_part_short_name == "quit":
-                    print(f"Continuing from old run at path index {path_index} "
-                          f"(path length is {len(old_part_path)})", flush=True)
-                    next_part_short_name = None
-                    old_part_path = old_part_path[:path_index]
-
-=======
->>>>>>> 52129e80
                 # Move to the next part or command
                 path_index += 1
                 current_part_full_name = self._convert_to_full_name(next_part_short_name)
@@ -309,18 +296,12 @@
         """
         self._print_flow_info()
         if current_part_full_name is None:
-<<<<<<< HEAD
-            print("\nNo part specified\n", flush=True)
-        else:
-            print(f"\nUnknown part: '{current_part_full_name}'\n", flush=True)
-=======
             print("\nYour decision was requested")
         elif current_part_full_name == "quit":
             print("\nThe experiment can be continued")
         else:
             print(f"\nUnknown part '{current_part_full_name}' encountered")
         print("What would you like to do next?")
->>>>>>> 52129e80
         next_part_short_name = self._get_next_from_researcher()
         return next_part_short_name
 
@@ -519,12 +500,7 @@
             "Enter one of the following:\n"
             " - the name of the next part to run\n"
             " - 'done' to leave the current flow\n"
-<<<<<<< HEAD
-            " - 'quit' to end the entire experiment\n\n",
-            flush=True
-=======
             " - 'quit' to end the entire experiment\n"
->>>>>>> 52129e80
         )
         val = ""
         while val == "":
