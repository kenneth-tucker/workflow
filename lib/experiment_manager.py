--- conflicted
+++ resolved
@@ -407,17 +407,12 @@
         # Copy the config file to the new directory
         shutil.copy(self.config.file_path, os.path.join(self.out_dir_for_run, "config.toml"))
         # Create the experiment trace file
-<<<<<<< HEAD
-        self.experiment_trace_file_path = os.path.join(self.out_dir_for_run, "trace.json")
-        print(f"Creating experiment trace file: {self.experiment_trace_file_path}")
-        self.experiment_trace = ExperimentTrace(output_file_path=self.experiment_trace_file_path)
+        self.new_trace_file_path = os.path.join(self.out_dir_for_run, "trace.json")
+        print(f"Creating experiment trace file: {self.new_trace_file_path}")
+        self.new_trace = ExperimentTrace(output_file_path=self.new_trace_file_path)
         # Call the callback function, if provided
         if self.on_output_dir_built is not None:
             self.on_output_dir_built(self.out_dir_for_run)
-=======
-        self.new_trace_file_path = os.path.join(self.out_dir_for_run, "trace.json")
-        print(f"Creating experiment trace file: {self.new_trace_file_path}")
-        self.new_trace = ExperimentTrace(output_file_path=self.new_trace_file_path)
 
     def _convert_to_short_name(self, full_name: str | None) -> str | None:
         """
@@ -426,7 +421,6 @@
         if full_name is None or full_name in COMMAND_NAMES:
             return full_name
         return full_name.split(".")[-1]
->>>>>>> 003875c4
 
     def _convert_to_full_name(self, short_name: str | None) -> str | None:
         """
