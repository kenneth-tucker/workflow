--- conflicted
+++ resolved
@@ -48,27 +48,6 @@
 
 [part.decide_option]
 type_name = "decision.conditional"
-<<<<<<< HEAD
-[part.decide_option.next_part]
-option_1 = "name_change"
-option_2 = "dump"
-option_3 = "my_calculator"
-option_4 = "load_prompt"
-option_5 = "change_hidden_message"
-# option_6 assumed None since absent   
-option_7 = "quit"
-try_again = "menu"
-[part.decide_option.config_values]
-statements = [
-    "option_1 if {_menu_option} == 1",
-    "option_2 if {_menu_option} == 2",
-    "option_3 if {_menu_option} == 3",
-    "option_4 if {_menu_option} == 4",
-    "option_5 if {_menu_option} == 5",
-    "option_6 if {_menu_option} == 6",
-    "option_7 if {_menu_option} == 7",
-    "else try_again"
-=======
 [part.decide_option.config_values]
 statements = [
     "name_change if {menu_option} == 1",
@@ -78,7 +57,6 @@
     "None if {menu_option} == 5",
     "quit if {menu_option} == 6",
     "else menu"
->>>>>>> 1a5a1e0e
 ]
 
 
